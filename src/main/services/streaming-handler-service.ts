import { streamText, smoothStream, type CoreMessage, type LanguageModel } from 'ai'
import { MAX_LLM_STEPS } from '../constants/llm-constants'
<<<<<<< HEAD
import {
  shouldDisableToolsForReasoningModel,
  extractReasoningFromText,
  isToolSchemaError
} from './reasoning-model-detector'
=======
import { shouldDisableToolsForReasoningModel, extractReasoningFromText, isToolSchemaError } from './reasoning-model-detector'
>>>>>>> 49df66ec

export interface StreamingCallbacks {
  onChunk: (chunk: Uint8Array) => void
  onError: (error: Error) => void
  onComplete: () => void
}

export interface StreamingOptions {
  model: LanguageModel
  messages: CoreMessage[]
  system?: string
  tools?: Record<string, any>
  maxSteps?: number
  providerId?: string // Add provider ID for reasoning detection
<<<<<<< HEAD
  abortSignal?: AbortSignal
=======
>>>>>>> 49df66ec
}

export interface StructuredExecutionResult {
  textResponse: string
  toolResults: any[]
  success: boolean
  error?: string
}

export class StreamingHandlerService {
  constructor() {}



  /**
   * Execute agent and collect structured result including both text and tool results
   * Used by OrchestrationService to preserve tool results from specialized agents
   */
  async executeWithStructuredResult(options: StreamingOptions): Promise<StructuredExecutionResult> {
    try {
      const streamTextOptions = this.buildStreamTextOptions(options)

      const result = streamText(streamTextOptions)

      let textResponse = ''
      const toolResults: any[] = []

      // Process the full stream to collect both text and tool results
      for await (const part of result.fullStream) {
        switch (part.type) {
          case 'text-delta':
            textResponse += part.textDelta
            break
          case 'tool-call':
            // Store tool call information for potential later use
            break
          case 'error':
            return {
              textResponse: textResponse,
              toolResults: toolResults,
              success: false,
              error: `LLM stream error: ${part.error}`
            }
          case 'finish':
            break
          default:
            break
        }
      }

      // Extract tool results from the completed result after stream finishes
      try {
        const steps = await result.steps
        if (steps && steps.length > 0) {
          for (const step of steps) {
            // Use type assertion since the AI SDK types are complex
            const stepAny = step as any
            if (stepAny.toolResults && stepAny.toolResults.length > 0) {
              for (const toolResult of stepAny.toolResults) {
                toolResults.push({
                  toolCallId: toolResult.toolCallId,
                  toolName: toolResult.toolName,
                  args: toolResult.args,
                  result: toolResult.result
                })
              }
            }
          }
        }
      } catch (error) {}

      // Extract reasoning content if present
      const { content } = extractReasoningFromText(textResponse)

      return {
        textResponse: content || textResponse,
        toolResults,
        success: true
      }
    } catch (error) {
      return {
        textResponse: '',
        toolResults: [],
        success: false,
        error: error instanceof Error ? error.message : 'Unknown error in structured execution'
      }
    }
  }

  /**
   * Handle streaming messages that collect all chunks and return them at once
   * Legacy method for compatibility with existing IPC handlers
   */
  async handleStreamAsChunks(options: StreamingOptions): Promise<Uint8Array[]> {
    const streamChunks: Uint8Array[] = []
    const textEncoder = new TextEncoder()

    try {
      const streamTextOptions = this.buildStreamTextOptions(options)
      const result = streamText(streamTextOptions)

      for await (const part of result.fullStream) {
        switch (part.type) {
          case 'text-delta':
            // Stream text back to the renderer
            streamChunks.push(textEncoder.encode(part.textDelta))
            break
          case 'tool-call':
            // Log the tool call attempt (execution is handled internally by SDK via 'execute')
            // Do not push this part to the client directly unless the UI needs to show pending tool calls.
            // The SDK handles sending this back to the LLM with the result.
            break
          case 'error':
            // Handle errors reported by the stream
            // Provide a structured error message back to the client
            streamChunks.push(
              textEncoder.encode(JSON.stringify({ streamError: `LLM stream error: ${part.error}` }))
            )
            // Depending on the error, you might want to stop processing or throw
            // For now, we push the error and let the stream end.
            break
          case 'finish':
            // Log the finish event
            // The onFinish callback handles cleanup.
            break
          // Handle other potential part types if the SDK introduces them
          default:
            break
        }
      }

      return streamChunks
    } catch (error) {
      const errorMessage = error instanceof Error ? error.message : 'An unknown error occurred'
      // Ensure a structured error is sent back if an exception escapes the stream loop
      streamChunks.push(textEncoder.encode(JSON.stringify({ streamError: errorMessage })))
      return streamChunks
    }
  }

  /**
   * Handle real-time streaming that sends chunks as they arrive
   * Uses callbacks to send data immediately as it becomes available
   */
  async handleRealTimeStreaming(
    options: StreamingOptions,
    callbacks: StreamingCallbacks
  ): Promise<void> {
    try {
      // Detect reasoning model and determine tool compatibility
      const reasoningInfo = shouldDisableToolsForReasoningModel(
        options.model?.modelId,
        options.providerId
      )

      const streamTextOptions: Parameters<typeof streamText>[0] = {
        model: options.model,
        messages: options.messages,
        system: options.system || '',
        // Conditionally disable tools for Ollama reasoning models due to schema conversion issues
<<<<<<< HEAD
        ...(options.tools &&
          Object.keys(options.tools).length > 0 &&
          !reasoningInfo.shouldDisableTools && { tools: options.tools }),
        maxSteps: reasoningInfo.isReasoningModel ? 1 : options.maxSteps || MAX_LLM_STEPS,
        toolCallStreaming: true,
        // Add abort signal support
        ...(options.abortSignal && { abortSignal: options.abortSignal }),
        onError: async (errorEvent) => {
          const errorMessage =
            errorEvent.error instanceof Error ? errorEvent.error.message : String(errorEvent.error)

          // If tools cause schema errors, retry without tools
          if (
            isToolSchemaError(errorMessage) &&
            options.tools &&
            Object.keys(options.tools).length > 0
          ) {
            return this.handleRealTimeStreaming({ ...options, tools: undefined }, callbacks)
          }

          callbacks.onError(
            errorEvent.error instanceof Error
              ? errorEvent.error
              : new Error(String(errorEvent.error))
          )
=======
        ...(options.tools && Object.keys(options.tools).length > 0 && !reasoningInfo.shouldDisableTools && { tools: options.tools }),
        maxSteps: reasoningInfo.isReasoningModel ? 1 : (options.maxSteps || MAX_LLM_STEPS),
        toolCallStreaming: true,
        onError: async (errorEvent) => {
          const errorMessage = errorEvent.error instanceof Error ? errorEvent.error.message : String(errorEvent.error)
          
          // If tools cause schema errors, retry without tools
          if (isToolSchemaError(errorMessage) && options.tools && Object.keys(options.tools).length > 0) {
            return this.handleRealTimeStreaming({ ...options, tools: undefined }, callbacks)
          }
          
          console.error('[StreamingHandlerService] AI SDK Error:', errorEvent.error)
          callbacks.onError(errorEvent.error instanceof Error ? errorEvent.error : new Error(String(errorEvent.error)))
>>>>>>> 49df66ec
        }
      }

      // Execute the streamText call and handle stream events in real-time
      let result
      try {
        result = streamText(streamTextOptions)
      } catch (error) {
<<<<<<< HEAD
=======
        console.error('[StreamingHandlerService] Error creating streamText:', error)
>>>>>>> 49df66ec
        callbacks.onError(error instanceof Error ? error : new Error(String(error)))
        callbacks.onComplete()
        return
      }
      
      let fullText = '' // Accumulate text for reasoning extraction
      const textEncoder = new TextEncoder()

<<<<<<< HEAD
      let fullText = '' // Accumulate text for reasoning extraction
      const textEncoder = new TextEncoder()

=======
>>>>>>> 49df66ec
      // Use fullStream to handle text-delta events directly with error handling
      try {
        for await (const part of result.fullStream) {
          switch (part.type) {
            case 'text-delta':
              fullText += part.textDelta
              // Format chunk for AI SDK compatibility
              const formattedChunk = `0:${JSON.stringify(part.textDelta)}\n`
              callbacks.onChunk(textEncoder.encode(formattedChunk))
              break
            case 'reasoning':
              // Include reasoning content in the stream
              const reasoningChunk = `0:${JSON.stringify(part.textDelta)}\n`
              callbacks.onChunk(textEncoder.encode(reasoningChunk))
              break
            case 'error':
<<<<<<< HEAD
              // Send error in AI SDK format
              const errorChunk = `3:${JSON.stringify({ error: part.error instanceof Error ? part.error.message : String(part.error) })}\n`
              callbacks.onChunk(textEncoder.encode(errorChunk))
              callbacks.onError(
                part.error instanceof Error ? part.error : new Error(String(part.error))
              )
=======
              console.error('[StreamingHandlerService] Stream error:', part.error)
              // Send error in AI SDK format
              const errorChunk = `3:${JSON.stringify({error: part.error instanceof Error ? part.error.message : String(part.error)})}\n`
              callbacks.onChunk(textEncoder.encode(errorChunk))
              callbacks.onError(part.error instanceof Error ? part.error : new Error(String(part.error)))
>>>>>>> 49df66ec
              return
            case 'finish':
              // Send completion marker for AI SDK
              const finishData = {
                finishReason: part.finishReason,
                usage: part.usage
              }
              const finishChunk = `d:${JSON.stringify(finishData)}\n`
              callbacks.onChunk(textEncoder.encode(finishChunk))
              break
<<<<<<< HEAD
            case 'abort':
              callbacks.onComplete()
              return
=======
>>>>>>> 49df66ec
            default:
              // Handle other part types as needed
              break
          }
        }
      } catch (streamError) {
<<<<<<< HEAD
        callbacks.onError(
          streamError instanceof Error ? streamError : new Error(String(streamError))
        )
=======
        console.error('[StreamingHandlerService] Stream iteration error:', streamError)
        callbacks.onError(streamError instanceof Error ? streamError : new Error(String(streamError)))
>>>>>>> 49df66ec
        callbacks.onComplete()
        return
      }

      callbacks.onComplete()
    } catch (error) {
      console.error('[StreamingHandlerService] Error in handleRealTimeStreaming:', error)
      callbacks.onError(
        error instanceof Error ? error : new Error('Unknown error in streaming handler')
      )
      callbacks.onComplete()
    }
  }

  /**
   * Build standard streamText options from the provided parameters
   * @param options Streaming options
   * @returns Parameters for streamText function
   */
  private buildStreamTextOptions(options: StreamingOptions): Parameters<typeof streamText>[0] {
    // Detect reasoning model and determine tool compatibility
    const reasoningInfo = shouldDisableToolsForReasoningModel(
      options.model?.modelId,
      options.providerId
    )

    const streamTextOptions: Parameters<typeof streamText>[0] = {
      model: options.model,
      messages: options.messages,
      system: options.system || '',
      // Conditionally disable tools for Ollama reasoning models
<<<<<<< HEAD
      ...(options.tools &&
        Object.keys(options.tools).length > 0 &&
        !reasoningInfo.shouldDisableTools && { tools: options.tools }),
      maxSteps: reasoningInfo.isReasoningModel ? 1 : options.maxSteps || MAX_LLM_STEPS,
=======
      ...(options.tools && Object.keys(options.tools).length > 0 && !reasoningInfo.shouldDisableTools && { tools: options.tools }),
      maxSteps: reasoningInfo.isReasoningModel ? 1 : (options.maxSteps || MAX_LLM_STEPS),
>>>>>>> 49df66ec
      experimental_transform: smoothStream({}),
      onFinish: async (_event) => {},
      // Add abort signal support
      ...(options.abortSignal && { abortSignal: options.abortSignal })
    }

    return streamTextOptions
  }

  /**
   * Validate streaming options
   * @param options Options to validate
   * @returns true if options are valid, throws error otherwise
   */
  validateStreamingOptions(options: StreamingOptions): boolean {
    if (!options.model) {
      throw new Error('Model is required for streaming')
    }

    if (!options.messages || options.messages.length === 0) {
      throw new Error('Messages are required for streaming')
    }

    // Additional validation can be added here
    return true
  }

  /**
   * Create error response for streaming failures
   * @param error Error that occurred
   * @returns Formatted error response
   */
  createErrorResponse(error: Error | string): StructuredExecutionResult {
    const errorMessage = error instanceof Error ? error.message : error
    return {
      textResponse: '',
      toolResults: [],
      success: false,
      error: errorMessage
    }
  }
}<|MERGE_RESOLUTION|>--- conflicted
+++ resolved
@@ -1,14 +1,10 @@
 import { streamText, smoothStream, type CoreMessage, type LanguageModel } from 'ai'
 import { MAX_LLM_STEPS } from '../constants/llm-constants'
-<<<<<<< HEAD
 import {
   shouldDisableToolsForReasoningModel,
   extractReasoningFromText,
   isToolSchemaError
 } from './reasoning-model-detector'
-=======
-import { shouldDisableToolsForReasoningModel, extractReasoningFromText, isToolSchemaError } from './reasoning-model-detector'
->>>>>>> 49df66ec
 
 export interface StreamingCallbacks {
   onChunk: (chunk: Uint8Array) => void
@@ -23,10 +19,7 @@
   tools?: Record<string, any>
   maxSteps?: number
   providerId?: string // Add provider ID for reasoning detection
-<<<<<<< HEAD
   abortSignal?: AbortSignal
-=======
->>>>>>> 49df66ec
 }
 
 export interface StructuredExecutionResult {
@@ -187,7 +180,6 @@
         messages: options.messages,
         system: options.system || '',
         // Conditionally disable tools for Ollama reasoning models due to schema conversion issues
-<<<<<<< HEAD
         ...(options.tools &&
           Object.keys(options.tools).length > 0 &&
           !reasoningInfo.shouldDisableTools && { tools: options.tools }),
@@ -213,21 +205,6 @@
               ? errorEvent.error
               : new Error(String(errorEvent.error))
           )
-=======
-        ...(options.tools && Object.keys(options.tools).length > 0 && !reasoningInfo.shouldDisableTools && { tools: options.tools }),
-        maxSteps: reasoningInfo.isReasoningModel ? 1 : (options.maxSteps || MAX_LLM_STEPS),
-        toolCallStreaming: true,
-        onError: async (errorEvent) => {
-          const errorMessage = errorEvent.error instanceof Error ? errorEvent.error.message : String(errorEvent.error)
-          
-          // If tools cause schema errors, retry without tools
-          if (isToolSchemaError(errorMessage) && options.tools && Object.keys(options.tools).length > 0) {
-            return this.handleRealTimeStreaming({ ...options, tools: undefined }, callbacks)
-          }
-          
-          console.error('[StreamingHandlerService] AI SDK Error:', errorEvent.error)
-          callbacks.onError(errorEvent.error instanceof Error ? errorEvent.error : new Error(String(errorEvent.error)))
->>>>>>> 49df66ec
         }
       }
 
@@ -236,10 +213,6 @@
       try {
         result = streamText(streamTextOptions)
       } catch (error) {
-<<<<<<< HEAD
-=======
-        console.error('[StreamingHandlerService] Error creating streamText:', error)
->>>>>>> 49df66ec
         callbacks.onError(error instanceof Error ? error : new Error(String(error)))
         callbacks.onComplete()
         return
@@ -248,12 +221,9 @@
       let fullText = '' // Accumulate text for reasoning extraction
       const textEncoder = new TextEncoder()
 
-<<<<<<< HEAD
       let fullText = '' // Accumulate text for reasoning extraction
       const textEncoder = new TextEncoder()
 
-=======
->>>>>>> 49df66ec
       // Use fullStream to handle text-delta events directly with error handling
       try {
         for await (const part of result.fullStream) {
@@ -270,20 +240,12 @@
               callbacks.onChunk(textEncoder.encode(reasoningChunk))
               break
             case 'error':
-<<<<<<< HEAD
               // Send error in AI SDK format
               const errorChunk = `3:${JSON.stringify({ error: part.error instanceof Error ? part.error.message : String(part.error) })}\n`
               callbacks.onChunk(textEncoder.encode(errorChunk))
               callbacks.onError(
                 part.error instanceof Error ? part.error : new Error(String(part.error))
               )
-=======
-              console.error('[StreamingHandlerService] Stream error:', part.error)
-              // Send error in AI SDK format
-              const errorChunk = `3:${JSON.stringify({error: part.error instanceof Error ? part.error.message : String(part.error)})}\n`
-              callbacks.onChunk(textEncoder.encode(errorChunk))
-              callbacks.onError(part.error instanceof Error ? part.error : new Error(String(part.error)))
->>>>>>> 49df66ec
               return
             case 'finish':
               // Send completion marker for AI SDK
@@ -294,26 +256,18 @@
               const finishChunk = `d:${JSON.stringify(finishData)}\n`
               callbacks.onChunk(textEncoder.encode(finishChunk))
               break
-<<<<<<< HEAD
             case 'abort':
               callbacks.onComplete()
               return
-=======
->>>>>>> 49df66ec
             default:
               // Handle other part types as needed
               break
           }
         }
       } catch (streamError) {
-<<<<<<< HEAD
         callbacks.onError(
           streamError instanceof Error ? streamError : new Error(String(streamError))
         )
-=======
-        console.error('[StreamingHandlerService] Stream iteration error:', streamError)
-        callbacks.onError(streamError instanceof Error ? streamError : new Error(String(streamError)))
->>>>>>> 49df66ec
         callbacks.onComplete()
         return
       }
@@ -345,15 +299,10 @@
       messages: options.messages,
       system: options.system || '',
       // Conditionally disable tools for Ollama reasoning models
-<<<<<<< HEAD
       ...(options.tools &&
         Object.keys(options.tools).length > 0 &&
         !reasoningInfo.shouldDisableTools && { tools: options.tools }),
       maxSteps: reasoningInfo.isReasoningModel ? 1 : options.maxSteps || MAX_LLM_STEPS,
-=======
-      ...(options.tools && Object.keys(options.tools).length > 0 && !reasoningInfo.shouldDisableTools && { tools: options.tools }),
-      maxSteps: reasoningInfo.isReasoningModel ? 1 : (options.maxSteps || MAX_LLM_STEPS),
->>>>>>> 49df66ec
       experimental_transform: smoothStream({}),
       onFinish: async (_event) => {},
       // Add abort signal support
